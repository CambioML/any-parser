"""AnyParser RT: Real-time parser for any data format."""

import base64
import json
import time
from enum import Enum
from pathlib import Path
from typing import Dict, Optional, Tuple

import requests

from any_parser.utils import (
    ModelType,
    check_file_type_and_path,
    check_model,
    upload_file_to_presigned_url,
)

PUBLIC_SHARED_BASE_URL = "https://public-api.cambio-ai.com"
TIMEOUT = 60
<<<<<<< HEAD
SUPPORTED_FILE_EXTENSIONS = [
    "pdf",
    "doc",
    "docx",
    "ppt",
    "pptx",
    "jpg",
    "jpeg",
    "png",
    "gif",
]
RESULT_TYPES = ["markdown", "json"]
RESUME_EXTRACT_TYPES = [
    "education",
    "work_experience",
    "personal_info",
    "skills",
    "certifications",
    "projects",
]


class ModelType(Enum):
    BASE = "base"
    PRO = "pro"
=======
>>>>>>> cde5b951


class ProcessType(Enum):
    FILE = "file"
    TABLE = "table"
    FILE_REFINED = "file_refined"
    FILE_REFINED_QUICK = "file_refined_quick"


class AnyParser:
    """AnyParser RT: Real-time parser for any data format."""

    def __init__(self, api_key: str, base_url: str = PUBLIC_SHARED_BASE_URL) -> None:
        """Initialize the AnyParser RT object.

        Args:
            api_key (str): The API key for the AnyParser
            url (str): The URL of the AnyParser RT API.

        Returns:
            None
        """
        self._sync_extract_url = f"{base_url}/extract"
        self._sync_json_url = f"{base_url}/json/extract"
        self._sync_resume_url = f"{base_url}/resume/extract"
        self._sync_refined_url = f"{base_url}/refined_parse"
        self._async_upload_url = f"{base_url}/async/upload"
        self._async_fetch_url = f"{base_url}/async/fetch"
        self._api_key = api_key
        self._headers = {
            "Content-Type": "application/json",
            "x-api-key": self._api_key,
        }

    def extract(
        self,
        file_path: str,
        model: ModelType = ModelType.BASE,
        extract_args: Optional[Dict] = None,
    ) -> Tuple[str, str]:
        """Extract full content from a file in real-time.

        Args:
            file_path (str): The path to the file to be parsed.
            model (ModelType): The model to use for extraction. Can be
                `ModelType.BASE` or `ModelType.PRO`. Defaults to `ModelType.BASE`.
            extract_args (Optional[Dict]): Additional extraction arguments added
                to the prompt.

        Returns:
            tuple(str, str): The extracted data and the time taken.
        """

        file_extension = Path(file_path).suffix.lower().lstrip(".")

        # Check if the file exists and file_type
        error = check_file_type_and_path(file_path, file_extension)

        if error:
            return error, None

        error = check_model(model)
        if error:
            return error, None

        # Encode the file content in base64
        with open(file_path, "rb") as file:
            encoded_file = base64.b64encode(file.read()).decode("utf-8")

        # Create the JSON payload
        payload = {
            "file_content": encoded_file,
            "file_type": file_extension,
        }

        if extract_args is not None and isinstance(extract_args, dict):
            payload["extract_args"] = extract_args

        if model == ModelType.BASE:
            url = self._sync_extract_url
        elif model == ModelType.PRO:
            url = self._sync_refined_url
            if model == ModelType.PRO:
                payload["quick_mode"] = True
        else:
            return "Error: Invalid model type", None

        # Send the POST request
        start_time = time.time()
        response = requests.post(
            url,
            headers=self._headers,
            data=json.dumps(payload),
            timeout=TIMEOUT,
        )
        end_time = time.time()

        # Check if the request was successful
        if response.status_code == 200:
            try:
                response_data = response.json()
                response_list = []
                for text in response_data["markdown"]:
                    response_list.append(text)
                markdown_text = "\n".join(response_list)
                return (
                    markdown_text,
                    f"Time Elapsed: {end_time - start_time:.2f} seconds",
                )
            except json.JSONDecodeError:
                return f"Error: Invalid JSON response: {response.text}", None
        else:
            return f"Error: {response.status_code} {response.text}", None

    def extract_key_value(
        self,
        file_path: str,
        extract_instruction: Dict,
    ) -> Tuple[str, str]:
        """Extract key-value pairs from a file in real-time.

        Args:
            file_path (str): The path to the file to be parsed.
            extract_instruction (Dict): A dictionary containing the keys to be
                extracted, with their values as the description of those keys.
        Returns:
            tuple(str, str): The extracted data and the time taken.
        """
        file_extension = Path(file_path).suffix.lower().lstrip(".")

        # Check if the file exists and file_type
        error = check_file_type_and_path(file_path, file_extension)
        if error:
            return error, None

        # Encode the file content in base64
        with open(file_path, "rb") as file:
            encoded_file = base64.b64encode(file.read()).decode("utf-8")

        # Create the JSON payload
        payload = {
            "file_content": encoded_file,
            "file_type": file_extension,
            "instruction_args": {"extract_instruction": extract_instruction},
        }

        # Send the POST request
        start_time = time.time()
        response = requests.post(
            self._sync_json_url,
            headers=self._headers,
            data=json.dumps(payload),
            timeout=TIMEOUT,
        )
        end_time = time.time()

        # Check if the request was successful
        if response.status_code == 200:
            try:
                response_data = response.json()
                result = response_data["json"]
                return (
                    result,
                    f"Time Elapsed: {end_time - start_time:.2f} seconds",
                )
            except json.JSONDecodeError:
                return f"Error: Invalid JSON response: {response.text}", None
        else:
            return f"Error: {response.status_code} {response.text}", None

    def resume_extract(
        self,
        file_path: str,
        extract_type: Dict,
    ) -> Tuple[str, str]:
        """Extract resume in real-time.

        Args:
            file_path (str): The path to the file to be parsed.
            extract_type (str): The type of extraction to be performed. It can be one of the following:
                - "education": Education
                - "work_experience": Work Experience
                - "personal_info": Personal Information
                - "skills": Skills
                - "certifications": Certifications
                - "projects": Projects
        Returns:
            tuple(str, str): The extracted data and the time taken.
        """
        file_extension = Path(file_path).suffix.lower().lstrip(".")

        # Check if the file exists and file_type
        error = self._check_file_type_and_path(file_path, file_extension)
        if error:
            return error, None

        error = self._check_resume_extract_type(extract_type)
        if error:
            return error, None

        # Encode the file content in base64
        with open(file_path, "rb") as file:
            encoded_file = base64.b64encode(file.read()).decode("utf-8")

        # Create the JSON payload
        payload = {
            "file_content": encoded_file,
            "file_type": file_extension,
            "extract_type": extract_type,
        }

        # Send the POST request
        start_time = time.time()
        response = requests.post(
            self._sync_resume_url,
            headers=self._headers,
            data=json.dumps(payload),
            timeout=TIMEOUT,
        )
        end_time = time.time()

        # Check if the request was successful
        if response.status_code == 200:
            try:
                response_data = response.json()
                result = response_data["extraction_result"]
                if extract_type in result:
                    result = result[extract_type]
                return (
                    result,
                    f"Time Elapsed: {end_time - start_time:.2f} seconds",
                )
            except json.JSONDecodeError:
                return f"Error: Invalid JSON response: {response.text}", None
        else:
            return f"Error: {response.status_code} {response.text}", None

    def async_extract(
        self,
        file_path: str,
        model: ModelType = ModelType.BASE,
        extract_args: Optional[Dict] = None,
    ) -> str:
        """Extract full content from a file asynchronously.

        Args:
            file_path (str): The path to the file to be parsed.
            model (ModelType): The model to use for extraction. Can be
                `ModelType.BASE` or `ModelType.PRO`. Defaults to `ModelType.BASE`.
            extract_args (Optional[Dict]): Additional extraction arguments added to prompt
        Returns:
            str: The file id of the uploaded file.
        """
        file_extension = Path(file_path).suffix.lower().lstrip(".")

        # Check if the file exists and file_type
        error = check_file_type_and_path(file_path, file_extension)

        if error:
            return error, None

        error = check_model(model)
        if error:
            return error, None

        file_name = Path(file_path).name

        if model == ModelType.BASE:
            process_type = ProcessType.FILE
        elif model == ModelType.PRO:
            process_type = ProcessType.FILE_REFINED_QUICK
        else:
            return "Error: Invalid model type", None

        # Create the JSON payload
        payload = {
            "file_name": file_name,
            "process_type": process_type.value,
        }

        if extract_args is not None and isinstance(extract_args, dict):
            payload["extract_args"] = extract_args

        # Send the POST request
        response = requests.post(
            self._async_upload_url,
            headers=self._headers,
            data=json.dumps(payload),
            timeout=TIMEOUT,
        )

        # If response successful, upload the file
        return upload_file_to_presigned_url(file_path, response)

    def async_extract_key_value(
        self,
        file_path: str,
        extract_instruction: Dict,
    ) -> str:
        """Extract key-value pairs from a file asynchronously.

        Args:
            file_path (str): The path to the file to be parsed.
            extract_instruction (Dict): A dictionary containing the keys to be
                extracted, with their values as the description of those keys.
        Returns:
            str: The file id of the uploaded file.
        """
        file_extension = Path(file_path).suffix.lower().lstrip(".")

        # Check if the file exists and file_type
        error = check_file_type_and_path(file_path, file_extension)

        if error:
            return error, None

        file_name = Path(file_path).name

        # Create the JSON payload
        payload = {
            "file_name": file_name,
            "process_type": "json",
            "extract_args": {"extract_instruction": extract_instruction},
        }

        # Send the POST request
        response = requests.post(
            self._async_upload_url,
            headers=self._headers,
            data=json.dumps(payload),
            timeout=TIMEOUT,
        )

        # If response successful, upload the file
        return upload_file_to_presigned_url(file_path, response)

    def async_fetch(
        self,
        file_id: str,
        sync: bool = True,
        sync_timeout: int = 60,
        sync_interval: int = 5,
    ) -> str:
        """Fetches extraction results asynchronously.

        Args:
            file_id (str): The ID of the file to fetch results for.
            sync (bool, optional): Whether to wait for the results synchronously.
            sync_timeout (int, optional): Maximum time to wait for results in seconds. Defaults to 60.
            sync_interval (int, optional): Time interval between polling attempts in seconds. Defaults to 5.

        Returns:
            str: The extracted results as a markdown string.
            None: If the extraction is still in progress (when sync is False).
        """

        response = None
        # Create the JSON payload
        payload = {"file_id": file_id}
        if sync:
            start_time = time.time()
            while time.time() < start_time + sync_timeout:
                response = requests.post(
                    self._async_fetch_url,
                    headers=self._headers,
                    data=json.dumps(payload),
                    timeout=TIMEOUT,
                )
                if response.status_code == 202:
                    print("Waiting for response...")
                    time.sleep(sync_interval)
                    continue
                break
        else:
            response = requests.post(
                self._async_fetch_url,
                headers=self._headers,
                data=json.dumps(payload),
                timeout=TIMEOUT,
            )

        if response is None:
            return "Error: timeout, no response received"
        if response.status_code == 200:
            result = response.json()
            if "json" in result:
                return result["json"]
            elif "markdown" in result:
                markdown_list = result["markdown"]
                return "\n".join(markdown_list)
            return f"Error: Invalid response format\n {result}"
        if response.status_code == 202:
            return None
<<<<<<< HEAD
        return f"Error: {response.status_code} {response.text}"

    def _upload_file_to_presigned_url(
        self, file_path: str, response: requests.Response
    ) -> str:
        if response.status_code == 200:
            try:
                file_id = response.json().get("fileId")
                presigned_url = response.json().get("presignedUrl")
                with open(file_path, "rb") as file_to_upload:
                    files = {"file": (file_path, file_to_upload)}
                    upload_resp = requests.post(
                        presigned_url["url"],
                        data=presigned_url["fields"],
                        files=files,
                        timeout=TIMEOUT,
                    )
                    if upload_resp.status_code != 204:
                        return f"Error: {upload_resp.status_code} {upload_resp.text}"
                return file_id
            except json.JSONDecodeError:
                return "Error: Invalid JSON response"
        else:
            return f"Error: {response.status_code} {response.text}"

    def _check_model(self, model: ModelType) -> None:
        if model not in {ModelType.BASE, ModelType.PRO}:
            valid_models = ", ".join(["`" + model.value + "`" for model in ModelType])
            return f"Invalid model type: {model}. Supported `model` types include {valid_models}."

    def _check_file_type_and_path(self, file_path, file_extension):
        # Check if the file exists
        if not Path(file_path).is_file():
            return f"Error: File does not exist: {file_path}"

        if file_extension not in SUPPORTED_FILE_EXTENSIONS:
            supported_types = ", ".join(SUPPORTED_FILE_EXTENSIONS)
            return f"Error: Unsupported file type: {file_extension}. Supported file types include {supported_types}."

    def _check_result_type(self, result_type: str) -> None:
        if result_type not in RESULT_TYPES:
            valid_result_types = ", ".join(RESULT_TYPES)
            return f"Invalid result type: {result_type}. Supported `result_type` types include {valid_result_types}."

    def _check_resume_extract_type(self, extract_type: str) -> None:
        if extract_type not in RESUME_EXTRACT_TYPES:
            valid_extract_types = ", ".join(RESUME_EXTRACT_TYPES)
            return f"Invalid extract type: {extract_type}. Supported `extract_type` types include {valid_extract_types}."
=======
        return f"Error: {response.status_code} {response.text}"
>>>>>>> cde5b951
<|MERGE_RESOLUTION|>--- conflicted
+++ resolved
@@ -18,34 +18,6 @@
 
 PUBLIC_SHARED_BASE_URL = "https://public-api.cambio-ai.com"
 TIMEOUT = 60
-<<<<<<< HEAD
-SUPPORTED_FILE_EXTENSIONS = [
-    "pdf",
-    "doc",
-    "docx",
-    "ppt",
-    "pptx",
-    "jpg",
-    "jpeg",
-    "png",
-    "gif",
-]
-RESULT_TYPES = ["markdown", "json"]
-RESUME_EXTRACT_TYPES = [
-    "education",
-    "work_experience",
-    "personal_info",
-    "skills",
-    "certifications",
-    "projects",
-]
-
-
-class ModelType(Enum):
-    BASE = "base"
-    PRO = "pro"
-=======
->>>>>>> cde5b951
 
 
 class ProcessType(Enum):
@@ -439,55 +411,4 @@
             return f"Error: Invalid response format\n {result}"
         if response.status_code == 202:
             return None
-<<<<<<< HEAD
-        return f"Error: {response.status_code} {response.text}"
-
-    def _upload_file_to_presigned_url(
-        self, file_path: str, response: requests.Response
-    ) -> str:
-        if response.status_code == 200:
-            try:
-                file_id = response.json().get("fileId")
-                presigned_url = response.json().get("presignedUrl")
-                with open(file_path, "rb") as file_to_upload:
-                    files = {"file": (file_path, file_to_upload)}
-                    upload_resp = requests.post(
-                        presigned_url["url"],
-                        data=presigned_url["fields"],
-                        files=files,
-                        timeout=TIMEOUT,
-                    )
-                    if upload_resp.status_code != 204:
-                        return f"Error: {upload_resp.status_code} {upload_resp.text}"
-                return file_id
-            except json.JSONDecodeError:
-                return "Error: Invalid JSON response"
-        else:
-            return f"Error: {response.status_code} {response.text}"
-
-    def _check_model(self, model: ModelType) -> None:
-        if model not in {ModelType.BASE, ModelType.PRO}:
-            valid_models = ", ".join(["`" + model.value + "`" for model in ModelType])
-            return f"Invalid model type: {model}. Supported `model` types include {valid_models}."
-
-    def _check_file_type_and_path(self, file_path, file_extension):
-        # Check if the file exists
-        if not Path(file_path).is_file():
-            return f"Error: File does not exist: {file_path}"
-
-        if file_extension not in SUPPORTED_FILE_EXTENSIONS:
-            supported_types = ", ".join(SUPPORTED_FILE_EXTENSIONS)
-            return f"Error: Unsupported file type: {file_extension}. Supported file types include {supported_types}."
-
-    def _check_result_type(self, result_type: str) -> None:
-        if result_type not in RESULT_TYPES:
-            valid_result_types = ", ".join(RESULT_TYPES)
-            return f"Invalid result type: {result_type}. Supported `result_type` types include {valid_result_types}."
-
-    def _check_resume_extract_type(self, extract_type: str) -> None:
-        if extract_type not in RESUME_EXTRACT_TYPES:
-            valid_extract_types = ", ".join(RESUME_EXTRACT_TYPES)
-            return f"Invalid extract type: {extract_type}. Supported `extract_type` types include {valid_extract_types}."
-=======
-        return f"Error: {response.status_code} {response.text}"
->>>>>>> cde5b951
+        return f"Error: {response.status_code} {response.text}"