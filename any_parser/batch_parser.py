--- conflicted
+++ resolved
@@ -1,15 +1,10 @@
 """Batch parser implementation."""
 
-<<<<<<< HEAD
 import logging
 import os
 from concurrent.futures import ThreadPoolExecutor, as_completed
 from pathlib import Path
 from typing import List, Optional, Union
-=======
-import os
-from typing import List, Optional
->>>>>>> 651e7dff
 
 import requests
 from pydantic import BaseModel, Field
@@ -76,7 +71,6 @@
             If file: Single UploadResponse object containing upload details
             If folder: List of UploadResponse objects for each file
         """
-<<<<<<< HEAD
         path = Path(file_path)
         if path.is_file():
             return self._upload_single_file(path)
@@ -87,11 +81,9 @@
 
     def _upload_single_file(self, file_path: Path) -> UploadResponse:
         """Upload a single file for batch processing."""
-=======
         if not os.path.isfile(file_path):
             raise FileNotFoundError(f"The file path '{file_path}' does not exist.")
 
->>>>>>> 651e7dff
         with open(file_path, "rb") as f:
             files = {"file": f}
             response = requests.post(
